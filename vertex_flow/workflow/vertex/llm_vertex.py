from .vertex import (
    Vertex,
    T,
    WorkflowContext,
    Dict,
    Callable,
    Any,
)
from vertex_flow.workflow.chat import ChatModel
import inspect
import json
import traceback

from vertex_flow.utils.logger import LoggerUtil
from vertex_flow.workflow.utils import (
    env_str,
    var_str,
    compatiable_env_str,
)
from vertex_flow.workflow.constants import (
    MODEL,
    SYSTEM,
    USER,
    PREPROCESS,
    POSTPROCESS,
    ENABLE_STREAM,
)

logging = LoggerUtil.get_logger()


class LLMVertex(Vertex[T]):
    """语言模型顶点，有一个输入和一个输出"""

    def __init__(
        self,
        id: str,
        name: str = None,
        task: Callable[[Dict[str, Any], WorkflowContext[T]], T] = None,
        params: Dict[str, Any] = None,
        tools: list = None,  # 新增参数
    ):
        # """如果传入task则以task为执行单元，否则执行当前llm的chat方法."""
        self.model: ChatModel = None
        self.messages = []
        self.system_message = None
        self.user_messages = []
        self.preprocess = None
        self.postprocess = None
<<<<<<< HEAD
        self.tools = tools or []  # 保存可用的function tools
=======
        self.enable_stream = (
            params.get(ENABLE_STREAM, False) if params else False
        )  # 使用常量 ENABLE_STREAM

>>>>>>> 97c317b8
        if task is None:
            logging.info("Use llm chat in task executing.")
            self.model = params[MODEL]  # 使用常量 MODEL
            self.system_message = (
                params[SYSTEM] if SYSTEM in params else ""
            )  # 使用常量 SYSTEM
            self.user_messages = params[USER] if USER in params else []  # 使用常量 USER
            task = self.chat
            self.preprocess = (
                params[PREPROCESS] if PREPROCESS in params else None
            )  # 使用常量 PREPROCESS
            self.postprocess = (
                params[POSTPROCESS]
                if POSTPROCESS in params
                else None  # 使用常量 POSTPROCESS
            )
        super().__init__(id=id, name=name, task_type="LLM", task=task, params=params)

    def __get_state__(self):
        data = super().__get_state__()
        # 不序列化model。
        if "params" in data and "model" in data["params"]:
            del data["params"]["model"]
        data.update(
            {
                "user_messages": self.user_messages,
                "system_message": self.system_message,
                "model": self.model.__get_state__(),
            }
        )
        return data

    def execute(self, inputs: Dict[str, T] = None, context: WorkflowContext[T] = None):
        if callable(self._task):
            dependencies_outputs = {
                dep_id: context.get_output(dep_id) for dep_id in self._dependencies
            }
            all_inputs = {**dependencies_outputs, **(inputs or {})}

            # 获取 task 函数的签名
            sig = inspect.signature(self._task)
            has_context = "context" in sig.parameters
            # replace all variables
            self.messages_redirect(all_inputs, context=context)
            try:
                if has_context or self._task == self.chat:
                    # 如果 task 函数定义了 context 参数，则传递 context
                    self.output = self._task(inputs=all_inputs, context=context)
                else:
                    # 否则，不传递 context 参数
                    self.output = self._task(inputs=all_inputs)
            except BaseException as e:
                print(f"Error executing vertex {self._id}: {e}")
                traceback.print_exc()
                raise e
            logging.info(f"LLM {self.id} finished, output : {self.output}.")
        else:
            raise ValueError("For LLM type, task should be a callable function.")

    def messages_redirect(self, inputs, context: WorkflowContext[T]):
        self.messages.append(
            {"role": "system", "content": self.system_message},
        )

        if self.preprocess is not None:
            self.user_messages = self.preprocess(self.user_messages, inputs, context)

        for user_message in self.user_messages:
            self.messages.append({"role": "user", "content": user_message})

        # replace by env parameters and user paramters.
        for message in self.messages:
            if "content" not in message or message["content"] is None:
                continue

            for key, value in context.get_env_parameters().items():
                value = value if isinstance(value, str) else str(value)
                message["content"] = message["content"].replace(env_str(key), value)
                # For dify workflow compatiable env.
                message["content"] = message["content"].replace(
                    compatiable_env_str(key), value
                )

            for key, value in context.get_user_parameters().items():
                value = value if isinstance(value, str) else str(value)
                message["content"] = message["content"].replace(var_str(key), value)

            message["content"] = self._replace_placeholders(message["content"])

        logging.info(f"{self}, {self.id} chat context messages {self.messages}")

    def chat(self, inputs: Dict[str, Any], context: WorkflowContext[T] = None):
        finish_reason = None
        # 在流式输出时触发 messages 事件
        if self.enable_stream and hasattr(self.model, "chat_stream"):
            full_content = ""
            for msg in self.model.chat_stream(self.messages):
                if self.workflow:
                    self.workflow.emit_event(
                        "messages",
                        {"vertex_id": self.id, "message": msg, "status": "running"},
                    )
                full_content += msg

            self.output = full_content  # 流式模式下可选
            self.workflow.emit_event(
                "messages", {"vertex_id": self.id, "message": None, "status": "end"}
            )
            return
        while finish_reason is None or finish_reason == "tool_calls":
            choice = self.model.chat(self.messages)
            finish_reason = choice.finish_reason
            if finish_reason == "tool_calls":
                self.messages.append(choice.message)
                for tool_call in choice.message.tool_calls:
                    tool_call_name = tool_call.function.name
                    tool_call_arguments = json.loads(tool_call.function.arguments)
<<<<<<< HEAD
                    # 新增：查找并执行对应的FunctionVertex
                    tool_result = None
                    for tool in self.tools:
                        if tool.name == tool_call_name:
                            tool_result = tool.execute(tool_call_arguments, context)
                            break
                    if tool_result is None:
                        tool_result = f"Error: unable to find tool by name '{tool_call_name}'"
=======
                    if tool_call_name == "$web_search":
                        tool_result = self.model.search_impl(tool_call_arguments)
                    else:
                        tool_result = (
                            f"Error: unable to find tool by name '{tool_call_name}'"
                        )

>>>>>>> 97c317b8
                    self.messages.append(
                        {
                            "role": "tool",
                            "tool_call_id": tool_call.id,
                            "name": tool_call_name,
                            "content": json.dumps(tool_result),
                        }
                    )
            result = (
                choice.message.content
                if self.postprocess is None
                else self.postprocess(choice.message.content, inputs, context)
            )
            logging.debug(f"chat bot response : {result}")

            return result<|MERGE_RESOLUTION|>--- conflicted
+++ resolved
@@ -47,14 +47,11 @@
         self.user_messages = []
         self.preprocess = None
         self.postprocess = None
-<<<<<<< HEAD
         self.tools = tools or []  # 保存可用的function tools
-=======
         self.enable_stream = (
             params.get(ENABLE_STREAM, False) if params else False
         )  # 使用常量 ENABLE_STREAM
 
->>>>>>> 97c317b8
         if task is None:
             logging.info("Use llm chat in task executing.")
             self.model = params[MODEL]  # 使用常量 MODEL
@@ -148,61 +145,70 @@
 
     def chat(self, inputs: Dict[str, Any], context: WorkflowContext[T] = None):
         finish_reason = None
-        # 在流式输出时触发 messages 事件
         if self.enable_stream and hasattr(self.model, "chat_stream"):
-            full_content = ""
-            for msg in self.model.chat_stream(self.messages):
-                if self.workflow:
-                    self.workflow.emit_event(
-                        "messages",
-                        {"vertex_id": self.id, "message": msg, "status": "running"},
-                    )
-                full_content += msg
-
-            self.output = full_content  # 流式模式下可选
-            self.workflow.emit_event(
-                "messages", {"vertex_id": self.id, "message": None, "status": "end"}
-            )
-            return
+            return self._chat_stream()
+        llm_tools = self._build_llm_tools()
         while finish_reason is None or finish_reason == "tool_calls":
-            choice = self.model.chat(self.messages)
+            choice = self.model.chat(self.messages, tools=llm_tools)
             finish_reason = choice.finish_reason
             if finish_reason == "tool_calls":
-                self.messages.append(choice.message)
-                for tool_call in choice.message.tool_calls:
-                    tool_call_name = tool_call.function.name
-                    tool_call_arguments = json.loads(tool_call.function.arguments)
-<<<<<<< HEAD
-                    # 新增：查找并执行对应的FunctionVertex
-                    tool_result = None
-                    for tool in self.tools:
-                        if tool.name == tool_call_name:
-                            tool_result = tool.execute(tool_call_arguments, context)
-                            break
-                    if tool_result is None:
-                        tool_result = f"Error: unable to find tool by name '{tool_call_name}'"
-=======
-                    if tool_call_name == "$web_search":
-                        tool_result = self.model.search_impl(tool_call_arguments)
-                    else:
-                        tool_result = (
-                            f"Error: unable to find tool by name '{tool_call_name}'"
-                        )
-
->>>>>>> 97c317b8
-                    self.messages.append(
-                        {
-                            "role": "tool",
-                            "tool_call_id": tool_call.id,
-                            "name": tool_call_name,
-                            "content": json.dumps(tool_result),
-                        }
-                    )
-            result = (
-                choice.message.content
-                if self.postprocess is None
-                else self.postprocess(choice.message.content, inputs, context)
+                self._handle_tool_calls(choice, context)
+        result = (
+            choice.message.content
+            if self.postprocess is None
+            else self.postprocess(choice.message.content, inputs, context)
+        )
+        logging.debug(f"chat bot response : {result}")
+        return result
+
+    def _chat_stream(self):
+        full_content = ""
+        for msg in self.model.chat_stream(self.messages):
+            if self.workflow:
+                self.workflow.emit_event(
+                    "messages",
+                    {"vertex_id": self.id, "message": msg, "status": "running"},
+                )
+            full_content += msg
+        self.output = full_content
+        self.workflow.emit_event(
+            "messages", {"vertex_id": self.id, "message": None, "status": "end"}
+        )
+        return full_content
+
+    def _build_llm_tools(self):
+        return [
+            {
+                "type": "function",
+                "function": {
+                    "name": tool.name,
+                    "description": tool.description,
+                    "parameters": tool.schema,
+                },
+            }
+            for tool in self.tools
+        ]
+
+    def _handle_tool_calls(self, choice, context):
+        self.messages.append(choice.message)
+        for tool_call in choice.message.tool_calls:
+            tool_call_name = tool_call.function.name
+            logging.info(
+                f"call tool {tool_call_name}, args: {tool_call.function.arguments}"
             )
-            logging.debug(f"chat bot response : {result}")
-
-            return result+            tool_call_arguments = json.loads(tool_call.function.arguments)
+            tool_result = None
+            for tool in self.tools:
+                if tool.name == tool_call_name:
+                    tool_result = tool.execute(tool_call_arguments, context)
+                    break
+            if tool_result is None:
+                tool_result = f"Error: unable to find tool by name '{tool_call_name}'"
+            self.messages.append(
+                {
+                    "role": "tool",
+                    "tool_call_id": tool_call.id,
+                    "name": tool_call_name,
+                    "content": json.dumps(tool_result),
+                }
+            )