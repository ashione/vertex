--- conflicted
+++ resolved
@@ -37,13 +37,8 @@
             "provider": self.provider,
         }
 
-<<<<<<< HEAD
-    @abc.abstractmethod
-    def chat(self, messages, option: Dict[str, Any] = None, tools: list = None) -> Choice:
-        pass
-=======
     def _create_completion(
-        self, messages, option: Dict[str, Any], stream: bool
+        self, messages, option: Dict[str, Any] = None, stream: bool = False, tools=None
     ) -> Choice:
         default_option = {
             "temperature": 1.0,
@@ -57,16 +52,18 @@
         if option:
             default_option.update(option)
         completion = self.client.chat.completions.create(
-            model=self.name, messages=messages, **default_option
+            model=self.name, messages=messages, tools=tools, **default_option
         )
         return completion
 
-    def chat(self, messages, option: Dict[str, Any] = None) -> Choice:
-        completion = self._create_completion(messages, option, stream=False)
+    def chat(self, messages, option: Dict[str, Any] = None, tools=None) -> Choice:
+        completion = self._create_completion(
+            messages, option, stream=False, tools=tools
+        )
         return completion.choices[0]
 
-    def chat_stream(self, messages, option: Dict[str, Any] = None):
-        completion = self._create_completion(messages, option, stream=True)
+    def chat_stream(self, messages, option: Dict[str, Any] = None, tools=None):
+        completion = self._create_completion(messages, option, stream=True, tools=tools)
         for chunk in completion:
             # 确保 chunk 对象具有 choices 属性，并正确处理增量更新内容
             if hasattr(chunk, "choices") and chunk.choices[0].delta:
@@ -75,7 +72,6 @@
                 logging.error(
                     "Chunk object does not have 'choices' attribute or delta is missing."
                 )
->>>>>>> 97c317b8
 
     def model_name(self) -> str:
         return self.name
@@ -105,14 +101,13 @@
         )
 
     @timer_decorator
-    def chat(self, messages, option: Dict[str, Any] = None, tools: list = None) -> Choice:
+    def chat(
+        self, messages, option: Dict[str, Any] = None, tools: list = None
+    ) -> Choice:
         completion = self.client.chat.completions.create(
             model="moonshot-v1-128k",
             messages=messages,
             temperature=0.8,
-<<<<<<< HEAD
-            tools=tools,  # 新增
-=======
             stream=True,
             tools=[
                 {
@@ -122,7 +117,6 @@
                     },
                 }
             ],
->>>>>>> 97c317b8
         )
         for chunk in completion:
             # 确保正确处理生成器对象的内容
@@ -135,29 +129,6 @@
             name=name, sk=sk, base_url="https://api.deepseek.com", provider="deepseek"
         )
 
-<<<<<<< HEAD
-    def __str__(self):
-        return self.model_name()
-
-    def chat(self, messages, option: Dict[str, Any] = None, tools: list = None) -> Choice:
-        default_option = {
-            "temperature": 1.0,
-            "max_tokens": 4096,
-            "top_p": 1.0,
-            "frequency_penalty": 0.0,
-            "presence_penalty": 0.0,
-            "stream": False,
-            "response_format": {"type": "text"},
-        }
-        if option:
-            default_option.update(option)
-        completion = self.client.chat.completions.create(
-            model=self.name, messages=messages, tools=tools, **default_option
-        )
-        return completion.choices[0]
-
-=======
->>>>>>> 97c317b8
 
 class Tongyi(ChatModel):
     def __init__(self, name="qwen-max", sk=""):
@@ -168,29 +139,6 @@
             provider="tongyi",
         )
 
-<<<<<<< HEAD
-    def __str__(self):
-        return self.model_name()
-
-    def chat(self, messages, option: Dict[str, Any] = None, tools: list = None) -> Choice:
-        default_option = {
-            "temperature": 1.0,
-            "max_tokens": 4096,
-            "top_p": 1.0,
-            "frequency_penalty": 0.0,
-            "presence_penalty": 0.0,
-            "stream": False,
-            "response_format": {"type": "text"},
-        }
-        if option:
-            default_option.update(option)
-        completion = self.client.chat.completions.create(
-            model=self.name, messages=messages, tools=tools, **default_option
-        )
-        return completion.choices[0]
-
-=======
->>>>>>> 97c317b8
 
 class OpenRouter(ChatModel):
     def __init__(self, name="openrouter-chat", sk=""):
@@ -198,30 +146,5 @@
             name=name,
             sk=sk,
             base_url="https://openrouter.ai/api/v1",
-<<<<<<< HEAD
-            provider="openrouter"
-        )
-
-    def __str__(self):
-        return self.model_name()
-
-    def chat(self, messages, option: Dict[str, Any] = None, tools: list = None) -> Choice:
-        default_option = {
-            "temperature": 1.0,
-            "max_tokens": 4096,
-            "top_p": 1.0,
-            "frequency_penalty": 0.0,
-            "presence_penalty": 0.0,
-            "stream": False,
-            "response_format": {"type": "text"},
-        }
-        if option:
-            default_option.update(option)
-        completion = self.client.chat.completions.create(
-            model=self.name, messages=messages, tools=tools, **default_option
-        )
-        return completion.choices[0]
-=======
             provider="openrouter",
-        )
->>>>>>> 97c317b8
+        )