# Vertex

Vertex is a tool that supports local and cloud-based large language model (LLM) inference and workflow orchestration, providing a simple and easy-to-use Web chat interface and powerful VertexFlow workflow engine. It supports locally deployed Qwen-7B models via Ollama, and can also call external models through APIs, supporting multi-model collaboration, knowledge base retrieval, embedding and reranking capabilities.

## Features

- Support for locally deployed Qwen-7B models via Ollama (chatbox chat interface)
- Support for calling external models via API such as DeepSeek, OpenRouter, etc.
- Web UI chat experience with contextual multi-turn conversations
- Extensible client architecture for easy integration of more models
- Support for streaming output with real-time display of generated content
- Support for VertexFlow workflow orchestration and multi-model collaboration
- Support for custom System Prompt
- Support for multiple vector engines like DashVector and knowledge base retrieval
- Support for multiple embedding and rerank configurations
- Compatible with Dify workflow definitions for easy migration and extension
- **New: Function Tools** - Allows users to define and register custom function tools for dynamic invocation in workflows, enhancing workflow orchestration and real-time chat interaction capabilities.

## Requirements

- Python 3.8 or higher
- Ollama (for local model inference, see https://ollama.com)

## Installation

1. Install Ollama

   - Visit [https://ollama.com/download](https://ollama.com/download)
   - Download and install Ollama for your system

2. Clone this repository

   ```bash
   git clone git@github.com:ashione/vertex.git
   cd vertex
   ```

3. Install dependencies

   ```bash
   pip install -r requirements.txt
   pip install -e .
   ```

## Quick Start

### Method 1: Command Line Start (Recommended)

```bash
vertex
```

### Method 2: Run Main Program Directly

```bash
python src/app.py
```

### Method 3: Development Mode

```bash
python -m src.app
```

### Method 4: VertexFlow Workflow Mode

```bash
python -m vertex_flow.src.app
```

After startup, visit [http://localhost:7860](http://localhost:7860) in your browser to access the Web chat interface (supports workflows and multi-models).

<<<<<<< HEAD
## Web UI User Guide

### Interface Overview
=======
## Web UI 使用指南

### 界面概览

Vertex 提供了直观易用的 Web 界面，包含以下主要功能模块：

1. **聊天界面** - 支持多轮对话和流式输出
2. **工作流编辑器** - 可视化工作流设计与执行
3. **配置管理** - 模型参数和系统设置

### 聊天功能使用

#### 基本聊天
- 在主页面的聊天输入框中输入问题
- 支持多轮对话，系统会自动维护上下文
- 支持实时流式输出，可以看到模型逐字生成回复

#### 模型切换
- 在聊天界面可以选择不同的模型：
  - `local-qwen`：本地 Ollama 部署的 Qwen-7B 模型
  - `deepseek-chat`：DeepSeek API 模型
  - `openrouter/*`：OpenRouter 平台的各种模型

#### 自定义 System Prompt
- 在聊天界面的设置中可以自定义 System Prompt
- 用于指导模型的行为和回复风格
- 支持实时修改和应用

### 工作流编辑器使用

#### 访问工作流编辑器
- 点击导航栏中的「工作流」按钮
- 或直接访问 [http://localhost:7860/workflow](http://localhost:7860/workflow)

#### 节点类型说明
- **开始节点**：工作流的入口点
- **LLM节点**：调用大语言模型进行文本生成
- **检索节点**：从知识库中检索相关信息
- **条件节点**：根据条件进行分支判断
- **函数节点**：执行自定义函数逻辑
- **结束节点**：工作流的出口点

#### 创建工作流
1. **添加节点**：从左侧节点面板拖拽节点到画布
2. **连接节点**：点击连接模式，然后点击两个节点建立连接
3. **配置节点**：选择节点后在右侧属性面板配置参数
4. **执行工作流**：点击执行按钮运行工作流
5. **查看输出**：在底部输出面板查看节点执行结果

#### 节点配置详解

**LLM节点配置**：
- 模型选择：支持本地和云端模型
- 系统提示词：定义模型行为
- 用户消息：支持变量占位符
- 温度：控制输出随机性（0-1）
- 最大令牌数：限制输出长度

**检索节点配置**：
- 索引名称：指定要检索的知识库
- 查询内容：支持变量占位符
- 检索数量：返回的相关文档数量

**条件节点配置**：
- 条件表达式：使用 Python 表达式
- 支持多分支条件判断

#### 变量系统
- **环境变量**：`{{#env.变量名#}}`
- **用户变量**：`{{user.var.变量名}}`
- **节点输出**：`{{节点ID.输出字段}}`

#### 工作流操作
- **保存工作流**：自动保存到本地
- **加载工作流**：从配置文件加载
- **导出工作流**：导出为 YAML 格式
- **自动布局**：自动整理节点位置

### 输出面板功能

#### 查看节点输出
- 选择已执行的节点，在底部输出面板查看结果
- 支持 Markdown 格式渲染
- 支持原始内容查看
- 支持一键复制输出内容

#### 面板控制
- **展开**：将输出面板展开到全屏
- **最小化**：收起输出面板
- **拖拽调整**：拖拽分隔条调整面板高度

### 配置管理

#### API 配置
- 在配置页面设置外部 API 的密钥和基础 URL
- 支持 DeepSeek、OpenRouter 等多种 API 服务
- 配置后即可在聊天和工作流中使用对应模型

#### 模型参数
- 温度：控制输出的随机性和创造性
- 最大令牌数：限制单次输出的最大长度
- 系统提示词：全局的模型行为指导

### 快捷键

- `Ctrl/Cmd + Enter`：发送聊天消息
- `Escape`：取消工作流节点连接模式
- `Ctrl/Cmd + S`：保存工作流（开发中）

### 故障排除

#### 常见问题
1. **工作流图形不显示**：
   - 检查浏览器控制台是否有 JavaScript 错误
   - 刷新页面重新加载
   - 确保网络连接正常

2. **节点输出不显示**：
   - 确保节点已成功执行
   - 检查底部输出面板是否被最小化
   - 尝试重新选择节点

3. **模型调用失败**：
   - 检查 API 密钥配置是否正确
   - 确认网络连接和 API 服务状态
   - 查看控制台错误信息

#### 性能优化建议
- 大型工作流建议分步执行
- 定期清理浏览器缓存
- 使用现代浏览器以获得最佳体验

## 可选参数
>>>>>>> 29ffb35f

Vertex provides an intuitive and easy-to-use Web interface with the following main functional modules:

1. **Chat Interface** - Supports multi-turn conversations and streaming output
2. **Workflow Editor** - Visual workflow design and execution
3. **Configuration Management** - Model parameters and system settings

### Chat Features

#### Basic Chat
- Enter questions in the chat input box on the main page
- Supports multi-turn conversations with automatic context maintenance
- Supports real-time streaming output to see model generate responses word by word

#### Model Switching
- You can select different models in the chat interface:
  - `local-qwen`: Locally deployed Qwen-7B model via Ollama
  - `deepseek-chat`: DeepSeek API model
  - `openrouter/*`: Various models from OpenRouter platform

#### Custom System Prompt
- You can customize System Prompt in chat interface settings
- Used to guide model behavior and response style
- Supports real-time modification and application

### Workflow Editor Usage

#### Accessing Workflow Editor
- Click the "Workflow" button in the navigation bar
- Or directly visit [http://localhost:7860/workflow](http://localhost:7860/workflow)

#### Node Types
- **Start Node**: Entry point of the workflow
- **LLM Node**: Calls large language models for text generation
- **Retrieval Node**: Retrieves relevant information from knowledge base
- **Condition Node**: Performs branch judgment based on conditions
- **Function Node**: Executes custom function logic
- **End Node**: Exit point of the workflow

#### Creating Workflows
1. **Add Nodes**: Drag nodes from the left node panel to the canvas
2. **Connect Nodes**: Click connection mode, then click two nodes to establish connection
3. **Configure Nodes**: Select a node and configure parameters in the right properties panel
4. **Execute Workflow**: Click execute button to run the workflow
5. **View Output**: Check node execution results in the bottom output panel

#### Node Configuration Details

**LLM Node Configuration**:
- Model Selection: Supports local and cloud models
- System Prompt: Defines model behavior
- User Message: Supports variable placeholders
- Temperature: Controls output randomness (0-1)
- Max Tokens: Limits output length

**Retrieval Node Configuration**:
- Index Name: Specifies the knowledge base to retrieve from
- Query Content: Supports variable placeholders
- Retrieval Count: Number of relevant documents to return

**Condition Node Configuration**:
- Condition Expression: Uses Python expressions
- Supports multi-branch conditional judgment

#### Variable System
- **Environment Variables**: `{{#env.variable_name#}}`
- **User Variables**: `{{user.var.variable_name}}`
- **Node Output**: `{{node_id.output_field}}`

#### Workflow Operations
- **Save Workflow**: Auto-save to local
- **Load Workflow**: Load from configuration file
- **Export Workflow**: Export as YAML format
- **Auto Layout**: Automatically arrange node positions

### Output Panel Features

#### View Node Output
- Select an executed node to view results in the bottom output panel
- Supports Markdown format rendering
- Supports raw content viewing
- Supports one-click copy of output content

#### Panel Controls
- **Expand**: Expand output panel to full screen
- **Minimize**: Collapse output panel
- **Drag Resize**: Drag separator to adjust panel height

### Configuration Management

#### API Configuration
- Set external API keys and base URLs in the configuration page
- Supports multiple API services like DeepSeek, OpenRouter
- After configuration, you can use corresponding models in chat and workflows

#### Model Parameters
- Temperature: Controls randomness and creativity of output
- Max Tokens: Limits maximum length of single output
- System Prompt: Global model behavior guidance

### Keyboard Shortcuts

- `Ctrl/Cmd + Enter`: Send chat message
- `Escape`: Cancel workflow node connection mode
- `Ctrl/Cmd + S`: Save workflow (in development)

### Troubleshooting

#### Common Issues
1. **Workflow graph not displaying**:
   - Check browser console for JavaScript errors
   - Refresh page to reload
   - Ensure network connection is normal

2. **Node output not displaying**:
   - Ensure node has been successfully executed
   - Check if bottom output panel is minimized
   - Try reselecting the node

3. **Model call failure**:
   - Check if API key configuration is correct
   - Confirm network connection and API service status
   - Check console error messages

#### Performance Optimization Tips
- Execute large workflows step by step
- Clear browser cache regularly
- Use modern browsers for best experience

## Optional Parameters

- `--host`: Ollama service address (default: http://localhost:11434)
- `--port`: Web UI port (default: 7860)
- `--model`: Model name (local-qwen for local model, others for API models)
- `--api-key`: External API key (required when calling DeepSeek)
- `--api-base`: External API base URL
- `--config`: VertexFlow workflow configuration file (e.g., llm.yml)
- `system_prompt`: Supports custom System Prompt in Web UI

## Ollama Local Model Preparation

To automatically pull and configure local Qwen-7B model, run:

```bash
python scripts/setup_ollama.py
```

This script will automatically detect Ollama installation, service status, and pull required models.

## Example Code

### Building and Executing a Simple Workflow

```python
from vertex_flow.workflow.vertex.vertex import SourceVertex, SinkVertex
from vertex_flow.workflow.workflow import Workflow, WorkflowContext

def source_func(inputs, context):
    return {"text": "Hello, Vertex Flow!"}

def sink_func(inputs, context):
    print("Workflow output:", inputs["source"])

context = WorkflowContext()
workflow = Workflow(context)
source = SourceVertex(id="source", task=source_func)
sink = SinkVertex(id="sink", task=sink_func)
workflow.add_vertex(source)
workflow.add_vertex(sink)
source | sink
workflow.execute_workflow()
```
          
## Function Tools Documentation

Function Tools is part of VertexFlow, designed to enhance workflow orchestration and real-time chat interaction capabilities. It allows users to define and register custom function tools for dynamic invocation in workflows.

### How to Define Function Tools

To define a Function Tool, you need to create a `FunctionTool` instance with the following parameters:
- `name`: Tool name
- `description`: Tool description
- `func`: The actual function to execute
- `schema`: JSON Schema for parameters (optional)

### Example Code

Here's a simple Function Tool example:

```python
from vertex_flow.workflow.tools.functions import FunctionTool

def example_func(inputs, context):
    return {"result": inputs["value"] * 2}

example_tool = FunctionTool(
    name="example_tool",
    description="A simple example tool",
    func=example_func,
    schema={"type": "object", "properties": {"value": {"type": "integer"}}}
)
```

### How to Register Function Tools

After registering Function Tools, you can dynamically invoke them in `LLMVertex`. Ensure the tool description complies with LLM protocol requirements.

### Usage

In workflows, you can invoke registered Function Tools through `LLMVertex` and process their return results.

Hope this information helps you better understand and use Function Tools.

## Example Use Cases

Here's an example of using `curl` command to interact with the API:

### Streaming Workflow Execution

You can use the following `curl` command to execute a streaming workflow request:

```bash
curl -X POST "http://localhost:8999/workflow" --no-buffer \
   -H "Content-Type: application/json" -H "Accept: text/event-stream" \
   -d '{
     "stream": true,
     "workflow_name": "if_else_test-2",
     "env_vars": {},
     "user_vars": {"text": "333"},
     "content": "What stories happened in history on May 18, 2025? Please list 10 main ones first."
   }'
```

#### Parameter Description

- `stream`: Specifies whether to use streaming mode, `true` enables streaming mode.
- `workflow_name`: Name of the workflow.
- `env_vars`: Dictionary of environment variables.
- `user_vars`: Dictionary of user variables.
- `content`: Text content to be processed.

#### Return Results

This request will return a streaming response containing workflow execution results. Each result block will be returned in JSON format, including the following fields:
- `output`: Processed output content.
- `status`: Execution status, `true` indicates success.
- `message`: Error message (if any).

## API Documentation

- `Workflow.add_vertex(vertex)`: Add vertex to workflow.
- `vertex1 | vertex2`: Connect two vertices, automatically add edge.
- `Workflow.execute_workflow(source_inputs)`: Execute workflow, can pass initial inputs.
- `Workflow.result()`: Get output results from SINK vertex.
- `WorkflowContext`: Used to manage environment parameters, user parameters, and vertex outputs.

## Dify Workflow Compatibility

- Supports Dify-style variable placeholders (e.g., `{{#env.xxx#}}`, `{{user.var.xxx}}`).
- `WorkflowContext` supports environment and user parameters for easy integration with Dify workflow parameter system.
- Vertex types (such as LLM, Embedding, Rerank, IfElse) can directly map to Dify workflow nodes.
- `IfElseVertex` supports multi-condition branching, compatible with Dify's conditional jump logic.
- Supports serialization and deserialization of YAML workflow structures for easy interoperability with Dify workflow configuration files.

## FAQ

- Startup error "Cannot connect to Ollama service": Please ensure Ollama is installed and started. You can manually open the Ollama app or run `python scripts/setup_ollama.py`.
- When calling external models, please configure API Key and Base URL in Web UI.
- If you encounter API connection issues, please check network connection and verify API key is correct.
- In VertexFlow workflow mode, it's recommended to refer to `config/llm.yml` for configuring multi-model and knowledge base parameters.
- To customize system prompt, you can fill it directly in the Web UI.

## Directory Structure

```
vertex/
├── src/
│   ├── app.py              # Main application entry
│   ├── native_client.py    # Local Ollama client
│   ├── model_client.py     # Generic API client
│   ├── langchain_client.py # LangChain client
│   ├── chat_util.py        # Chat history formatting tools
│   └── utils/
│       └── logger.py       # Logging tools
├── vertex_flow/
│   ├── src/                # VertexFlow workflow main program
│   ├── workflow/           # Workflow and LLM vertex definitions
│   ├── utils/              # Tools and logging
├── scripts/
│   └── setup_ollama.py     # Ollama environment and model auto-configuration script
├── requirements.txt
├── setup.py
└── README.md
```
(VertexFlow related directories are integrated, supporting advanced workflows and multi-model collaboration)

## Development Roadmap

- [ ] Support for more local models (such as LLaMA, Mistral, etc.)
- [ ] Add knowledge base retrieval functionality
- [ ] Support document upload and analysis
- [ ] Add chart generation functionality
- [ ] Provide API service interface
- [ ] Workflow visualization and multi-model collaboration
- [ ] Support custom tool invocation and plugin extensions

## Contributing

Welcome to submit Pull Requests or Issues to help improve the project. Please check existing Issues before contributing to ensure no duplicate work.<|MERGE_RESOLUTION|>--- conflicted
+++ resolved
@@ -70,145 +70,9 @@
 
 After startup, visit [http://localhost:7860](http://localhost:7860) in your browser to access the Web chat interface (supports workflows and multi-models).
 
-<<<<<<< HEAD
 ## Web UI User Guide
 
 ### Interface Overview
-=======
-## Web UI 使用指南
-
-### 界面概览
-
-Vertex 提供了直观易用的 Web 界面，包含以下主要功能模块：
-
-1. **聊天界面** - 支持多轮对话和流式输出
-2. **工作流编辑器** - 可视化工作流设计与执行
-3. **配置管理** - 模型参数和系统设置
-
-### 聊天功能使用
-
-#### 基本聊天
-- 在主页面的聊天输入框中输入问题
-- 支持多轮对话，系统会自动维护上下文
-- 支持实时流式输出，可以看到模型逐字生成回复
-
-#### 模型切换
-- 在聊天界面可以选择不同的模型：
-  - `local-qwen`：本地 Ollama 部署的 Qwen-7B 模型
-  - `deepseek-chat`：DeepSeek API 模型
-  - `openrouter/*`：OpenRouter 平台的各种模型
-
-#### 自定义 System Prompt
-- 在聊天界面的设置中可以自定义 System Prompt
-- 用于指导模型的行为和回复风格
-- 支持实时修改和应用
-
-### 工作流编辑器使用
-
-#### 访问工作流编辑器
-- 点击导航栏中的「工作流」按钮
-- 或直接访问 [http://localhost:7860/workflow](http://localhost:7860/workflow)
-
-#### 节点类型说明
-- **开始节点**：工作流的入口点
-- **LLM节点**：调用大语言模型进行文本生成
-- **检索节点**：从知识库中检索相关信息
-- **条件节点**：根据条件进行分支判断
-- **函数节点**：执行自定义函数逻辑
-- **结束节点**：工作流的出口点
-
-#### 创建工作流
-1. **添加节点**：从左侧节点面板拖拽节点到画布
-2. **连接节点**：点击连接模式，然后点击两个节点建立连接
-3. **配置节点**：选择节点后在右侧属性面板配置参数
-4. **执行工作流**：点击执行按钮运行工作流
-5. **查看输出**：在底部输出面板查看节点执行结果
-
-#### 节点配置详解
-
-**LLM节点配置**：
-- 模型选择：支持本地和云端模型
-- 系统提示词：定义模型行为
-- 用户消息：支持变量占位符
-- 温度：控制输出随机性（0-1）
-- 最大令牌数：限制输出长度
-
-**检索节点配置**：
-- 索引名称：指定要检索的知识库
-- 查询内容：支持变量占位符
-- 检索数量：返回的相关文档数量
-
-**条件节点配置**：
-- 条件表达式：使用 Python 表达式
-- 支持多分支条件判断
-
-#### 变量系统
-- **环境变量**：`{{#env.变量名#}}`
-- **用户变量**：`{{user.var.变量名}}`
-- **节点输出**：`{{节点ID.输出字段}}`
-
-#### 工作流操作
-- **保存工作流**：自动保存到本地
-- **加载工作流**：从配置文件加载
-- **导出工作流**：导出为 YAML 格式
-- **自动布局**：自动整理节点位置
-
-### 输出面板功能
-
-#### 查看节点输出
-- 选择已执行的节点，在底部输出面板查看结果
-- 支持 Markdown 格式渲染
-- 支持原始内容查看
-- 支持一键复制输出内容
-
-#### 面板控制
-- **展开**：将输出面板展开到全屏
-- **最小化**：收起输出面板
-- **拖拽调整**：拖拽分隔条调整面板高度
-
-### 配置管理
-
-#### API 配置
-- 在配置页面设置外部 API 的密钥和基础 URL
-- 支持 DeepSeek、OpenRouter 等多种 API 服务
-- 配置后即可在聊天和工作流中使用对应模型
-
-#### 模型参数
-- 温度：控制输出的随机性和创造性
-- 最大令牌数：限制单次输出的最大长度
-- 系统提示词：全局的模型行为指导
-
-### 快捷键
-
-- `Ctrl/Cmd + Enter`：发送聊天消息
-- `Escape`：取消工作流节点连接模式
-- `Ctrl/Cmd + S`：保存工作流（开发中）
-
-### 故障排除
-
-#### 常见问题
-1. **工作流图形不显示**：
-   - 检查浏览器控制台是否有 JavaScript 错误
-   - 刷新页面重新加载
-   - 确保网络连接正常
-
-2. **节点输出不显示**：
-   - 确保节点已成功执行
-   - 检查底部输出面板是否被最小化
-   - 尝试重新选择节点
-
-3. **模型调用失败**：
-   - 检查 API 密钥配置是否正确
-   - 确认网络连接和 API 服务状态
-   - 查看控制台错误信息
-
-#### 性能优化建议
-- 大型工作流建议分步执行
-- 定期清理浏览器缓存
-- 使用现代浏览器以获得最佳体验
-
-## 可选参数
->>>>>>> 29ffb35f
 
 Vertex provides an intuitive and easy-to-use Web interface with the following main functional modules:
 
