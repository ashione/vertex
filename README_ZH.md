--- conflicted
+++ resolved
@@ -23,7 +23,6 @@
 ```bash
 # 通过pip安装（推荐）
 pip install vertex
-<<<<<<< HEAD
 
 # 或从源码安装
 git clone https://github.com/ashione/vertex.git
@@ -41,13 +40,6 @@
 
 # 检查配置状态
 vertex config check
-=======
-
-# 或从源码安装
-git clone https://github.com/ashione/vertex.git
-cd vertex
-pip install -e .
->>>>>>> abae8564
 ```
 
 ### 启动
@@ -58,23 +50,17 @@
 # 或明确指定运行模式
 vertex run
 
-<<<<<<< HEAD
-=======
 # 高级工作流聊天模式（支持Function Tools）
 python vertex_flow/src/workflow_app.py --port 7864
 
->>>>>>> abae8564
 # VertexFlow工作流模式
 vertex workflow
 
 # RAG文档问答模式
 vertex rag --interactive
-<<<<<<< HEAD
 
 # 桌面端模式
 vertex --desktop
-=======
->>>>>>> abae8564
 ```
 
 访问Web界面：[http://localhost:7860](http://localhost:7860)（或[http://localhost:7864](http://localhost:7864)访问工作流应用）
@@ -101,20 +87,16 @@
 vertex rag --interactive  # 交互式问答
 vertex rag --query "问题"  # 直接查询
 vertex rag --directory /path/to/docs  # 索引文档
-<<<<<<< HEAD
 
 # 桌面端模式
 vertex --desktop          # 桌面端应用
 vertex workflow --desktop # 桌面端工作流编辑器
-```
-=======
 ```
 
 ### Web界面
 - **聊天**：多轮对话，支持流式输出
 - **工作流编辑器**：可视化工作流设计，访问 [http://localhost:7860/workflow](http://localhost:7860/workflow)
 - **配置管理**：API密钥和模型参数
->>>>>>> abae8564
 
 ### RAG系统
 ```python
@@ -200,10 +182,7 @@
 
 ### 📖 使用指南
 - [完整CLI使用指南](docs/CLI_USAGE.md) - Vertex命令行完整使用说明
-<<<<<<< HEAD
 - [桌面端应用指南](docs/DESKTOP_APP.md) - 桌面端应用使用说明
-=======
->>>>>>> abae8564
 - [RAG CLI详细说明](docs/RAG_CLI_USAGE.md) - RAG问答系统专项指南
 - [RAG性能优化](docs/RAG_PERFORMANCE_OPTIMIZATION.md) - 性能分析与优化建议
 - [故障排除指南](docs/TROUBLESHOOTING.md) - 常见问题和解决方案
